import React from "react";
import { t, ngettext, msgid } from "ttag";

import Icon from "metabase/components/Icon";

import { stripId } from "metabase/lib/formatting";
import { getFriendlyName } from "metabase/visualizations/lib/utils";
import Query_DEPRECATED from "metabase/lib/query";

import _ from "underscore";

import Field from "./metadata/Field";
import Metadata from "./metadata/Metadata";

import type {
  ConcreteField,
  LocalFieldReference,
  ForeignFieldReference,
  DatetimeField,
  ExpressionReference,
  DatetimeUnit,
} from "metabase/meta/types/Query";

import type { IconName } from "metabase/meta/types";

/**
 * A dimension option returned by the query_metadata API
 */
type DimensionOption = {
  mbql: any,
  name?: string,
};

/* Heirarchy:
 *
 * - Dimension (abstract)
 *   - FieldDimension
 *     - FieldIDDimension
 *     - FieldLiteralDimension
 *     - FKDimension
 *     - BinnedDimension
 *     - DatetimeFieldDimension
 *   - ExpressionDimension
 *   - AggregationDimension
 */

/**
 * Dimension base class, represents an MBQL field reference.
 *
 * Used for displaying fields (like Created At) and their "sub-dimensions" (like Created At by Day)
 * in field lists and active value widgets for filters, aggregations and breakouts.
 *
 * @abstract
 */
export default class Dimension {
  _parent: ?Dimension;
  _args: any;
  _metadata: ?Metadata;

  // Display names provided by the backend
  _subDisplayName: ?String;
  _subTriggerDisplayName: ?String;

  /**
   * Dimension constructor
   */
  constructor(
    parent: ?Dimension,
    args: any[],
    metadata?: Metadata,
    query?: ?StructuredQuery,
  ) {
    this._parent = parent;
    this._args = args;
    this._metadata = metadata || (parent && parent._metadata);
    this._query = query || (parent && parent._query);
  }

  /**
   * Parses an MBQL expression into an appropriate Dimension subclass, if possible.
   * Metadata should be provided if you intend to use the display name or render methods.
   */
  static parseMBQL(
    mbql: ConcreteField,
    metadata?: Metadata,
    query?: ?StructuredQuery,
  ): ?Dimension {
    for (const D of DIMENSION_TYPES) {
      const dimension = D.parseMBQL(mbql, metadata, query);
      if (dimension != null) {
        return dimension;
      }
    }
    return null;
  }

  /**
   * Returns true if these two dimensions are identical to one another.
   */
  static isEqual(a: ?Dimension | ConcreteField, b: ?Dimension): boolean {
    const dimensionA: ?Dimension =
      a instanceof Dimension
        ? a
        : // $FlowFixMe
<<<<<<< HEAD
          Dimension.parseMBQL(a);
    let dimensionB: ?Dimension =
=======
          Dimension.parseMBQL(a, this._metadata);
    const dimensionB: ?Dimension =
>>>>>>> ef3cae60
      b instanceof Dimension
        ? b
        : // $FlowFixMe
          Dimension.parseMBQL(b);
    return !!dimensionA && !!dimensionB && dimensionA.isEqual(dimensionB);
  }

  /**
   * Sub-dimensions for the provided dimension of this type.
   * @abstract
   */
  // TODO Atte Keinänen 5/21/17: Rename either this or the instance method with the same name
  // Also making it clear in the method name that we're working with sub-dimensions would be good
  static dimensions(parent: Dimension): Dimension[] {
    return [];
  }

  /**
   * The default sub-dimension for the provided dimension of this type, if any.
   * @abstract
   */
  static defaultDimension(parent: Dimension): ?Dimension {
    return null;
  }

  /**
   * Returns "sub-dimensions" of this dimension.
   * @abstract
   */
  // TODO Atte Keinänen 5/21/17: Rename either this or the static method with the same name
  // Also making it clear in the method name that we're working with sub-dimensions would be good
  dimensions(DimensionTypes?: typeof Dimension[]): Dimension[] {
    const dimensionOptions = this.field().dimension_options;
    if (!DimensionTypes && dimensionOptions) {
      return dimensionOptions.map(option => this._dimensionForOption(option));
    } else {
      return [].concat(
        ...(DimensionTypes || []).map(DimensionType =>
          DimensionType.dimensions(this),
        ),
      );
    }
  }

  /**
   * Returns the default sub-dimension of this dimension, if any.
   * @abstract
   */
  defaultDimension(DimensionTypes: any[] = DIMENSION_TYPES): ?Dimension {
    const defaultDimensionOption = this.field().default_dimension_option;
    if (defaultDimensionOption) {
      const dimension = this._dimensionForOption(defaultDimensionOption);
      // NOTE: temporarily disable for DatetimeFieldDimension until backend automatically picks appropriate bucketing
      if (!(dimension instanceof DatetimeFieldDimension)) {
        return dimension;
      }
    }

    for (const DimensionType of DimensionTypes) {
      const defaultDimension = DimensionType.defaultDimension(this);
      if (defaultDimension) {
        return defaultDimension;
      }
    }

    return null;
  }

  /**
   * Returns MBQL for the default breakout
   *
   * Tries to look up a default subdimension (like "Created At: Day" for "Created At" field)
   * and if it isn't found, uses the plain field id dimension (like "Product ID") as a fallback.
   */
  defaultBreakout() {
    const defaultSubDimension = this.defaultDimension();
    if (defaultSubDimension) {
      return defaultSubDimension.mbql();
    } else {
      return this.mbql();
    }
  }

  defaultAggregation() {
    const aggregations = this.field().aggregations();
    if (aggregations && aggregations.length > 0) {
      return [aggregations[0].short, this.mbql()];
    }
    return null;
  }

  // Internal method gets a Dimension from a DimensionOption
  _dimensionForOption(option: DimensionOption) {
    // fill in the parent field ref
    const fieldRef = this.baseDimension().mbql();
    let mbql = option.mbql;
    if (mbql) {
      mbql = [mbql[0], fieldRef, ...mbql.slice(2)];
    } else {
      mbql = fieldRef;
    }
<<<<<<< HEAD
    let dimension = Dimension.parseMBQL(mbql, this._metadata, this._query);
=======
    const dimension = Dimension.parseMBQL(mbql, this._metadata);
>>>>>>> ef3cae60
    if (option.name) {
      dimension._subDisplayName = option.name;
      dimension._subTriggerDisplayName = option.name;
    }
    return dimension;
  }

  /**
   * Is this dimension idential to another dimension or MBQL clause
   */
  isEqual(other: ?Dimension | ConcreteField): boolean {
    if (other == null) {
      return false;
    }

    const otherDimension: ?Dimension =
      other instanceof Dimension
        ? other
        : Dimension.parseMBQL(other, this._metadata, this._query);
    if (!otherDimension) {
      return false;
    }
    // assumes .mbql() returns canonical form
    return _.isEqual(this.mbql(), otherDimension.mbql());
  }

  /**
   * Does this dimension have the same underlying base dimension, typically a field
   */
  isSameBaseDimension(other: ?Dimension | ConcreteField): boolean {
    if (other == null) {
      return false;
    }

    const otherDimension: ?Dimension =
      other instanceof Dimension
        ? other
        : Dimension.parseMBQL(other, this._metadata, this._query);

    const baseDimensionA = this.baseDimension();
    const baseDimensionB = otherDimension && otherDimension.baseDimension();

    return (
      !!baseDimensionA &&
      !!baseDimensionB &&
      baseDimensionA.isEqual(baseDimensionB)
    );
  }

  /**
   * The base dimension of this dimension, typically a field. May return itself.
   */
  baseDimension(): Dimension {
    return this;
  }

  /**
   * The underlying field for this dimension
   */
  field(): Field {
    return new Field();
  }

  /**
   * The `name` appearing in the column object (except duplicates would normally be suffxied)
   */
  columnName(): string {
    return this.field().name;
  }

  /**
   * Valid filter operators on this dimension
   * TODO: rename filterOperator()
   */
  operatorOptions() {
    return this.baseDimension().field().operators || [];
  }

  /**
   * The operator with the provided operator name (e.x. `=`, `<`, etc)
   * TODO: rename filterOperators()
   */
  operator(op) {
    return this.field().operator(op);
  }

  /**
   * The default operator for this
   */
  defaultOperator() {
    // let the DatePicker choose the default operator, otherwise use the first one
    // TODO: replace with a defaultFilter()- or similar which includes arguments
    const operators = this.operatorOptions();
    return this.field().isDate() ? null : operators[0] && operators[0].name;
  }

  /**
   * Returns a new filter MBQL
   */
  filter(op, ...args) {
    const operatorName = typeof op === "string" ? op : op.name;
    return [operatorName, this.mbql(), ...args];
  }

  /**
   * Valid filter operators on this dimension
   */
  aggregations() {
    return this.field().aggregations() || [];
  }

  /**
   * The display name of this dimension, e.x. the field's display_name
   * @abstract
   */
  displayName(): string {
    return "";
  }

  column() {
    return {
      name: this.columnName(),
      display_name: this.displayName(),
      ...this.baseDimension()
        .field()
        .column(),
    };
  }

  /**
   * The name to be shown when this dimension is being displayed as a sub-dimension of another
   * @abstract
   */
  subDisplayName(): string {
    return this._subDisplayName || "";
  }

  /**
   * A shorter version of subDisplayName, e.x. to be shown in the dimension picker trigger
   * @abstract
   */
  subTriggerDisplayName(): string {
    return this._subTriggerDisplayName || "";
  }

  /**
   * An icon name representing this dimension's type, to be used in the <Icon> component.
   * @abstract
   */
  icon(): ?IconName {
    return null;
  }

  /**
   * Renders a dimension to React
   */
  render(): ?React$Element<any> {
    return this._parent ? this._parent.render() : [this.displayName()];
  }

  mbql() {
    throw new Error("Abstract method `mbql` not implemented");
  }
}

/**
 * Field based dimension, abstract class for `field-id`, `fk->`, `datetime-field`, etc
 * @abstract
 */
export class FieldDimension extends Dimension {
  field(): Field {
    if (this._parent instanceof FieldDimension) {
      return this._parent.field();
    }
    return new Field();
  }

  displayName(): string {
    return this.field().displayName();
  }

  subDisplayName(): string {
    if (this._subDisplayName) {
      return this._subTriggerDisplayName;
    } else if (this._parent) {
      // TODO Atte Keinänen 8/1/17: Is this used at all?
      // foreign key, show the field name
      return this.field().display_name;
    } else {
      // TODO Atte Keinänen 8/1/17: Is this used at all?
      return "Default";
    }
  }

  subTriggerDisplayName(): string {
    if (this.defaultDimension() instanceof BinnedDimension) {
      return "Unbinned";
    } else {
      return "";
    }
  }

  icon() {
    return this.field().icon();
  }
}

/**
 * Field ID-based dimension, `["field-id", field-id]`
 */
export class FieldIDDimension extends FieldDimension {
  static parseMBQL(
    mbql: ConcreteField,
    metadata?: ?Metadata,
    query?: ?StructuredQuery,
  ) {
    if (typeof mbql === "number") {
      // DEPRECATED: bare field id
      return new FieldIDDimension(null, [mbql], metadata, query);
    } else if (Array.isArray(mbql) && mbql[0] === "field-id") {
      return new FieldIDDimension(null, mbql.slice(1), metadata, query);
    }
    return null;
  }

  mbql(): LocalFieldReference {
    return ["field-id", this._args[0]];
  }

  field() {
    return (
      (this._metadata && this._metadata.fields[this._args[0]]) ||
      new Field({ id: this._args[0] })
    );
  }
}

/**
 * Field Literal-based dimension, `["field-literal", field-name, base-type]`
 */
export class FieldLiteralDimension extends FieldDimension {
  static parseMBQL(
    mbql: ConcreteField,
    metadata?: ?Metadata,
    query?: ?StructuredQuery,
  ) {
    if (Array.isArray(mbql) && mbql[0] === "field-literal") {
      return new FieldLiteralDimension(null, mbql.slice(1), metadata, query);
    }
    return null;
  }

  mbql(): LocalFieldReference {
    return ["field-literal", ...this._args];
  }

  columnDimension() {
    if (this._query) {
      const query = this._query.sourceQuery();
      const columnNames = query.columnNames();
      const index = _.findIndex(columnNames, name => this._args[0] === name);
      if (index >= 0) {
        return query.columnDimensions()[index];
      }
    }
  }

  name() {
    return this._args[0];
  }

  displayName() {
    return this.field().displayName();
  }

  field() {
    if (this._query) {
      // TODO: more efficient lookup
      const field = _.findWhere(this._query.table().fields, {
        name: this.name(),
      });
      if (field) {
        return field;
      }
    }
    return new Field({
      id: this.mbql(),
      name: this.name(),
      // NOTE: this display_name will likely be incorrect
      // if a `FieldLiteralDimension` isn't associated with a query then we don't know which table it belongs to
      display_name: this.name(),
      base_type: this._args[1],
      // HACK: need to thread the query through to this fake Field
      query: this._query,
      operators: [{ name: "=", verboseName: t`Is`, fields: [] }],
      operators_lookup: {
        "=": { name: "=", verboseName: t`Is`, fields: [] },
      },
    });
  }
}

/**
 * Foreign key-based dimension, `["fk->", fk-field-id, dest-field-id]`
 */
export class FKDimension extends FieldDimension {
  static parseMBQL(
    mbql: ConcreteField,
    metadata?: ?Metadata,
    query?: ?StructuredQuery,
  ): ?Dimension {
    if (Array.isArray(mbql) && mbql[0] === "fk->") {
      // $FlowFixMe
      const fkRef: ForeignFieldReference = mbql;
      const parent = Dimension.parseMBQL(fkRef[1], metadata, query);
      return new FKDimension(parent, fkRef.slice(2), metadata, query);
    }
    return null;
  }

  static dimensions(parent: Dimension): Dimension[] {
    if (parent instanceof FieldDimension) {
      const field = parent.field();
      if (field.target && field.target.table) {
        return field.target.table.fields.map(
          field =>
            new FKDimension(
              parent,
              [field.id],
              parent._metadata,
              parent._query,
            ),
        );
      }
    }
    return [];
  }

  constructor(
    parent: ?Dimension,
    args: any[],
    metadata?: Metadata,
    query?: ?StructuredQuery,
  ): Dimension {
    super(parent, args, metadata, query);
    this._dest = Dimension.parseMBQL(args[0], metadata, query);
  }

  mbql(): ForeignFieldReference {
    return ["fk->", this._parent.mbql(), this._dest.mbql()];
  }

  field() {
    return this._dest.field();
  }

  fk() {
    return this._parent;
  }

  destination() {
    return this._dest;
  }

  column() {
    return {
      ...super.column(),
      fk_field_id: this.fk().field().id,
    };
  }

  render() {
    return [
      stripId(this._parent.field().display_name),
      <Icon name="connections" className="px1" size={10} />,
      this.field().display_name,
    ];
  }
}

import { DATETIME_UNITS, formatBucketing } from "metabase/lib/query_time";

const isFieldDimension = dimension =>
  dimension instanceof FieldIDDimension || dimension instanceof FKDimension;

/**
 * DatetimeField dimension, `["datetime-field", field-reference, datetime-unit]`
 */
export class DatetimeFieldDimension extends FieldDimension {
  static parseMBQL(
    mbql: ConcreteField,
    metadata?: ?Metadata,
    query?: ?StructuredQuery,
  ): ?Dimension {
    if (Array.isArray(mbql) && mbql[0] === "datetime-field") {
      const parent = Dimension.parseMBQL(mbql[1], metadata, query);
      // DEPRECATED: ["datetime-field", id, "of", unit]
      if (mbql.length === 4) {
        return new DatetimeFieldDimension(
          parent,
          mbql.slice(3),
          metadata,
          query,
        );
      } else {
        return new DatetimeFieldDimension(
          parent,
          mbql.slice(2),
          metadata,
          query,
        );
      }
    }
    return null;
  }

  static dimensions(parent: Dimension): Dimension[] {
    if (isFieldDimension(parent) && parent.field().isDate()) {
      return DATETIME_UNITS.map(
        unit =>
          new DatetimeFieldDimension(
            parent,
            [unit],
            this._metadata,
            this._query,
          ),
      );
    }
    return [];
  }

  static defaultDimension(parent: Dimension): ?Dimension {
    if (isFieldDimension(parent) && parent.field().isDate()) {
      return new DatetimeFieldDimension(
        parent,
        [parent.field().getDefaultDateTimeUnit()],
        this._metadata,
        this._query,
      );
    }
    return null;
  }

  mbql(): DatetimeField {
    return ["datetime-field", this._parent.mbql(), this._args[0]];
  }

  baseDimension(): Dimension {
    return this._parent.baseDimension();
  }

  unit(): DatetimeUnit {
    return this._args[0];
  }

  isExtraction(): boolean {
    return /-of-/.test(this.unit());
  }
  isTruncation(): boolean {
    return !this.isExtraction();
  }

  subDisplayName(): string {
    return formatBucketing(this._args[0]);
  }

  subTriggerDisplayName(): string {
    return t`by ${formatBucketing(this._args[0]).toLowerCase()}`;
  }

  render() {
    return [...super.render(), ": ", this.subDisplayName()];
  }
}

/**
 * Binned dimension, `["binning-strategy", field-reference, strategy, ...args]`
 */
export class BinnedDimension extends FieldDimension {
  static parseMBQL(
    mbql: ConcreteField,
    metadata?: ?Metadata,
    query?: ?StructuredQuery,
  ) {
    if (Array.isArray(mbql) && mbql[0] === "binning-strategy") {
      const parent = Dimension.parseMBQL(mbql[1], metadata, query);
      return new BinnedDimension(parent, mbql.slice(2));
    }
    return null;
  }

  static dimensions(parent: Dimension): Dimension[] {
    // Subdimensions are are provided by the backend through the dimension_options field property
    return [];
  }

  mbql() {
    return ["binning-strategy", this._parent.mbql(), ...this._args];
  }

  baseDimension(): Dimension {
    return this._parent.baseDimension();
  }

  subTriggerDisplayName(): string {
    if (this._args[0] === "num-bins") {
      const n = this._args[1];
      return ngettext(msgid`${n} bin`, `${n} bins`, n);
    } else if (this._args[0] === "bin-width") {
      const binWidth = this._args[1];
      const units = this.field().isCoordinate() ? "°" : "";
      return `${binWidth}${units}`;
    } else {
      return t`Auto binned`;
    }
  }

  render() {
    return [...super.render(), ": ", this.subTriggerDisplayName()];
  }
}

/**
 * Expression reference, `["expression", expression-name]`
 */
export class ExpressionDimension extends Dimension {
  tag = "Custom";

  static parseMBQL(mbql: any, metadata?: ?Metadata): ?Dimension {
    if (Array.isArray(mbql) && mbql[0] === "expression") {
      return new ExpressionDimension(null, mbql.slice(1));
    }
  }

  mbql(): ExpressionReference {
    return ["expression", this._args[0]];
  }

  displayName(): string {
    return this._args[0];
  }

  columnName() {
    return this._args[0];
  }

  icon(): IconName {
    // TODO: eventually will need to get the type from the return type of the expression
    return "int";
  }
}

const INTEGER_AGGREGATIONS = new Set("count", "cum-count", "distinct");

/**
 * Aggregation reference, `["aggregation", aggregation-index]`
 */
export class AggregationDimension extends Dimension {
  static parseMBQL(
    mbql: any,
    metadata?: ?Metadata,
    query?: ?StructuredQuery,
  ): ?Dimension {
    if (Array.isArray(mbql) && mbql[0] === "aggregation") {
      return new AggregationDimension(null, mbql.slice(1), metadata, query);
    }
  }

  aggregationIndex(): number {
    return this._args[0];
  }

  displayName(): string {
    const name = this.columnName();
    return name
      ? getFriendlyName({ name: name, display_name: name })
      : `[${t`Unknown`}]`;
  }

  fieldDimension() {
    const aggregation = this.aggregation();
    if (aggregation.length === 2 && aggregation[1]) {
      return Dimension.parseMBQL(aggregation[1], this._metadata, this._query);
    }
    return null;
  }

  column() {
    const [short] = this.aggregation() || [];
    return {
      ...super.column(),
      base_type: INTEGER_AGGREGATIONS.has(short)
        ? "type/Integer"
        : "type/Float",
      display_name: short,
      name: short,
      source: "aggregation",
    };
  }

  field() {
    // FIXME: it isn't really correct to return the unaggregated field. return a fake Field object?
    const dimension = this.fieldDimension();
    return dimension ? dimension.field() : super.field();
  }

  // MBQL of the underlying aggregation
  aggregation() {
    const aggregation =
      this._query && this._query.aggregations()[this.aggregationIndex()];
    if (aggregation) {
      return aggregation[0] === "named" ? aggregation[1] : aggregation;
    }
    return null;
  }

  columnName() {
    const aggregation =
      this._query && this._query.aggregations()[this.aggregationIndex()];
    if (aggregation) {
      // FIXME: query lib
      if (aggregation[0] === "named") {
        return aggregation[2];
      } else {
        const short = aggregation[0];
        // NOTE: special case for "distinct"
        return short === "distinct" ? "count" : short;
      }
    }
    return null;
  }

  mbql() {
    return ["aggregation", this._args[0]];
  }

  icon() {
    return "int";
  }
}

/**
 * Joined field reference, `["joined-field", alias, ConcreteField]`
 */
export class JoinedDimension extends FieldDimension {
  static parseMBQL(
    mbql: ConcreteField,
    metadata?: ?Metadata,
    query?: ?StructuredQuery,
  ): ?Dimension {
    if (Array.isArray(mbql) && mbql[0] === "joined-field") {
      const parent = Dimension.parseMBQL(mbql[2], metadata, query);
      return new JoinedDimension(parent, [mbql[1]], metadata, query);
    }
    return null;
  }

  mbql(): ForeignFieldReference {
    return ["joined-field", this._args[0], this._parent.mbql()];
  }
}

const DIMENSION_TYPES: typeof Dimension[] = [
  FieldIDDimension,
  FieldLiteralDimension,
  FKDimension,
  DatetimeFieldDimension,
  ExpressionDimension,
  BinnedDimension,
  AggregationDimension,
  JoinedDimension,
];<|MERGE_RESOLUTION|>--- conflicted
+++ resolved
@@ -102,13 +102,8 @@
       a instanceof Dimension
         ? a
         : // $FlowFixMe
-<<<<<<< HEAD
           Dimension.parseMBQL(a);
     let dimensionB: ?Dimension =
-=======
-          Dimension.parseMBQL(a, this._metadata);
-    const dimensionB: ?Dimension =
->>>>>>> ef3cae60
       b instanceof Dimension
         ? b
         : // $FlowFixMe
@@ -210,11 +205,7 @@
     } else {
       mbql = fieldRef;
     }
-<<<<<<< HEAD
     let dimension = Dimension.parseMBQL(mbql, this._metadata, this._query);
-=======
-    const dimension = Dimension.parseMBQL(mbql, this._metadata);
->>>>>>> ef3cae60
     if (option.name) {
       dimension._subDisplayName = option.name;
       dimension._subTriggerDisplayName = option.name;
