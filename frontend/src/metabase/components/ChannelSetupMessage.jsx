/* eslint "react/prop-types": "warn" */
import React, { Component } from "react";
import PropTypes from "prop-types";
import { Link } from "react-router";
import { t } from 'c-3po';
<<<<<<< HEAD
=======

>>>>>>> 2ffd6733
import Settings from "metabase/lib/settings";

export default class ChannelSetupMessage extends Component {
    static propTypes = {
        user: PropTypes.object.isRequired,
        channels: PropTypes.array.isRequired
    };

    static defaultProps = {
        channels: ["email", "Slack"]
    }

    render() {
        let { user, channels } = this.props;
        let content;
        if (user.is_superuser) {
            content = (
                <div>
                    {channels.map(c =>
<<<<<<< HEAD
                        <Link to={"/admin/settings/"+c.toLowerCase()} key={c.toLowerCase()} className="Button Button--primary mr1" target={window.OSX ? null : "_blank"}>{t`Configure ${c}`}</Link>
=======
                        <Link to={"/admin/settings/"+c.toLowerCase()} key={c.toLowerCase()} className="Button Button--primary mr1" target={window.OSX ? null : "_blank"}>{t`Configure`} {c}</Link>
>>>>>>> 2ffd6733
                    )}
                </div>
            );

        } else {
            let adminEmail = Settings.get("admin_email");
            content = (
                <div className="mb1">
<<<<<<< HEAD
                    <h4 className="text-grey-4">{t`Your admin's email address:`}</h4>
=======
                    <h4 className="text-grey-4">{t`Your admin's email address`}:</h4>
>>>>>>> 2ffd6733
                    <a className="h2 link no-decoration" href={"mailto:"+adminEmail}>{adminEmail}</a>
                </div>
            );
        }
        return content;
    }
}<|MERGE_RESOLUTION|>--- conflicted
+++ resolved
@@ -3,10 +3,7 @@
 import PropTypes from "prop-types";
 import { Link } from "react-router";
 import { t } from 'c-3po';
-<<<<<<< HEAD
-=======
 
->>>>>>> 2ffd6733
 import Settings from "metabase/lib/settings";
 
 export default class ChannelSetupMessage extends Component {
@@ -26,11 +23,7 @@
             content = (
                 <div>
                     {channels.map(c =>
-<<<<<<< HEAD
-                        <Link to={"/admin/settings/"+c.toLowerCase()} key={c.toLowerCase()} className="Button Button--primary mr1" target={window.OSX ? null : "_blank"}>{t`Configure ${c}`}</Link>
-=======
                         <Link to={"/admin/settings/"+c.toLowerCase()} key={c.toLowerCase()} className="Button Button--primary mr1" target={window.OSX ? null : "_blank"}>{t`Configure`} {c}</Link>
->>>>>>> 2ffd6733
                     )}
                 </div>
             );
@@ -39,11 +32,7 @@
             let adminEmail = Settings.get("admin_email");
             content = (
                 <div className="mb1">
-<<<<<<< HEAD
-                    <h4 className="text-grey-4">{t`Your admin's email address:`}</h4>
-=======
                     <h4 className="text-grey-4">{t`Your admin's email address`}:</h4>
->>>>>>> 2ffd6733
                     <a className="h2 link no-decoration" href={"mailto:"+adminEmail}>{adminEmail}</a>
                 </div>
             );
