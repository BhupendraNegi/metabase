--- conflicted
+++ resolved
@@ -249,7 +249,6 @@
     } else {
       question = new Question(getMetadata(getState()), card);
     }
-<<<<<<< HEAD
     if (dirty == undefined) {
       const originalQuestion = getOriginalQuestion(getState());
       dirty =
@@ -263,9 +262,6 @@
 
     const copy = cleanCopyCard(card);
 
-=======
-    const copy = cleanCopyCard(card);
->>>>>>> ef3cae60
     const newState = {
       card: copy,
       cardId: copy.id,
@@ -273,22 +269,7 @@
     };
 
     const { currentState } = getState().qb;
-<<<<<<< HEAD
     const url = urlForCardState(newState, dirty);
-=======
-
-    if (Utils.equals(currentState, newState)) {
-      return;
-    }
-
-    const url = urlForCardState(newState, dirty);
-
-    // if the serialized card is identical replace the previous state instead of adding a new one
-    // e.x. when saving a new card we want to replace the state and URL with one with the new card ID
-    replaceState =
-      replaceState ||
-      (currentState && currentState.serializedCard === newState.serializedCard);
->>>>>>> ef3cae60
 
     const urlParsed = urlParse(url);
     const locationDescriptor = {
@@ -584,33 +565,6 @@
   };
 });
 
-<<<<<<< HEAD
-=======
-export const BEGIN_EDITING = "metabase/qb/BEGIN_EDITING";
-export const beginEditing = createAction(BEGIN_EDITING, () => {
-  MetabaseAnalytics.trackEvent("QueryBuilder", "Edit Begin");
-});
-
-export const CANCEL_EDITING = "metabase/qb/CANCEL_EDITING";
-export const cancelEditing = createThunkAction(CANCEL_EDITING, () => {
-  return (dispatch, getState) => {
-    // clone
-    const card = Utils.copy(getOriginalCard(getState()));
-
-    dispatch(loadMetadataForCard(card));
-
-    // we do this to force the indication of the fact that the card should not be considered dirty when the url is updated
-    dispatch(
-      runQuestionQuery({ overrideWithCard: card, shouldUpdateUrl: false }),
-    );
-    dispatch(updateUrl(card, { dirty: false }));
-
-    MetabaseAnalytics.trackEvent("QueryBuilder", "Edit Cancel");
-    return card;
-  };
-});
-
->>>>>>> ef3cae60
 // TODO Atte Keinänen 6/8/17: Could (should?) use the stored question by default instead of always requiring the explicit `card` parameter
 export const LOAD_METADATA_FOR_CARD = "metabase/qb/LOAD_METADATA_FOR_CARD";
 export const loadMetadataForCard = createThunkAction(
@@ -1197,7 +1151,6 @@
       } else {
         // if we are editing a saved query we don't want to replace the card, so just start a fresh query only
         // TODO: should this clear the visualization as well?
-<<<<<<< HEAD
         updatedCard = {
           ...card,
           dataset_query: createQuery(
@@ -1206,13 +1159,6 @@
             tableId,
           ),
         };
-=======
-        const query = createQuery(card.dataset_query.type, databaseId, tableId);
-
-        const updatedCard = Utils.copy(card);
-        updatedCard.dataset_query = query;
-        return updatedCard;
->>>>>>> ef3cae60
       }
 
       // load up all the table metadata
