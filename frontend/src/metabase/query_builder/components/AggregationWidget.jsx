--- conflicted
+++ resolved
@@ -1,16 +1,11 @@
 import React, { Component } from "react";
 import PropTypes from "prop-types";
-<<<<<<< HEAD
-=======
 import { t } from "ttag";
-import AggregationPopover from "./AggregationPopover.jsx";
-import FieldName from "./FieldName.jsx";
+
 import Clearable from "./Clearable.jsx";
->>>>>>> def54a00
 
 import Popover from "metabase/components/Popover";
 
-import Clearable from "./Clearable";
 import AggregationName from "./AggregationName";
 import AggregationPopover from "./AggregationPopover";
 
