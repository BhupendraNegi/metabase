--- conflicted
+++ resolved
@@ -20,17 +20,11 @@
 - [Oracle](databases/oracle.md)
 - PostgreSQL
 - Presto
-<<<<<<< HEAD
-- Snowflake
+- [Snowflake](databases/snowflake.md)
 - SparkSQL
 - SQL Server
 - SQLite
 - [Vertica](databases/vertica.md)
-=======
-- Google Analytics
-- SparkSQL
-- [Snowflake](databases/snowflake.md)
->>>>>>> 058a1873
 
 Don't see the database you need here? Take a look at our [Community Drivers](../developers-guide-drivers.md) page to see if somebody else has built one or how to get started building your own.
 
