(ns metabase.query-processor.middleware.permissions-test
  "Tests for the middleware that checks whether the current user has permissions to run a given query."
  (:require [clojure.test :refer :all]
            [metabase.api.common :as api]
            [metabase.models :refer [Card Collection Database Table]]
            [metabase.models.permissions :as perms]
            [metabase.models.permissions-group :as perms-group]
            [metabase.query-processor :as qp]
            [metabase.query-processor.error-type :as error-type]
            [metabase.query-processor.middleware.permissions :as qp.perms]
            [metabase.test :as mt]
            [metabase.util :as u]
            [schema.core :as s])
  (:import clojure.lang.ExceptionInfo))

(defn- check-perms [query]
  (:pre (mt/test-qp-middleware qp.perms/check-query-permissions query)))

(defn- do-with-rasta
  "Call `f` with Rasta as the current user."
  [f]
  (mt/with-test-user :rasta
    (f)))

(defn- check-perms-for-rasta
  "Check permissions for `query` with rasta as the current user."
  {:style/indent 0}
  [query]
  (do-with-rasta (fn [] (check-perms query))))

(def ^:private perms-error-msg #"^You do not have permissions to run this query\.")

(deftest native-query-perms-test
  (testing "Make sure the NATIVE query fails to run if current user doesn't have perms"
    (is (thrown-with-msg? ExceptionInfo perms-error-msg
          (check-perms-for-rasta
           {:database 1000
            :type     :native
            :native   {:query "SELECT * FROM VENUES"}}))))

  (testing "...but it should work if user has perms"
    (mt/with-temp Database [db]
      ;; query should be returned by middleware unchanged
      (is (= {:database (u/the-id db)
              :type     :native
              :native   {:query "SELECT * FROM VENUES"}}
             (check-perms-for-rasta
              {:database (u/the-id db)
               :type     :native
               :native   {:query "SELECT * FROM VENUES"}}))))))

(deftest mbql-query-perms-test
  (testing "Make sure the MBQL query fails to run if current user doesn't have perms"
    (is (thrown-with-msg? ExceptionInfo perms-error-msg
          (mt/with-temp* [Database [db]
                          Table    [table {:db_id (u/the-id db)}]]
            ;; All users get perms for all new DBs by default
            (perms/revoke-permissions! (perms-group/all-users) (u/the-id db))
            (check-perms-for-rasta
             {:database (u/the-id db)
              :type     :query
              :query    {:source-table (u/the-id table)}})))))

  (testing "...but it should work if user has perms [MBQL]"
    (mt/with-temp* [Database [db]
                    Table    [table {:db_id (u/the-id db)}]]
      ;; query should be returned by middleware unchanged
      (= {:database (u/the-id db)
          :type     :query
          :query    {:source-table (u/the-id table)}}
         (check-perms-for-rasta
          {:database (u/the-id db)
           :type     :query
           :query    {:source-table (u/the-id table)}})))))

(deftest nested-native-query-test
  (testing "Make sure nested native query fails to run if current user doesn't have perms"
    (is (thrown-with-msg? ExceptionInfo perms-error-msg
          (check-perms-for-rasta
           {:database 1000
            :type     :query
            :query   {:source-query {:native "SELECT * FROM VENUES"}}}))))

  (testing "...but it should work if user has perms [nested native queries]"
    (mt/with-temp Database [db]
      ;; query should be returned by middleware unchanged
      (= {:database (u/the-id db)
          :type     :query
          :query    {:source-query {:native "SELECT * FROM VENUES"}}}
         (check-perms-for-rasta
          {:database (u/the-id db)
           :type     :query
           :query   {:source-query {:native "SELECT * FROM VENUES"}}})))))

(deftest nested-mbql-query-test
  (testing "Make sure nested MBQL query fails to run if current user doesn't have perms"
    (is (thrown-with-msg? ExceptionInfo perms-error-msg
          (mt/with-temp* [Database [db]
                          Table    [table {:db_id (u/the-id db)}]]
            ;; All users get perms for all new DBs by default
            (perms/revoke-permissions! (perms-group/all-users) (u/the-id db))
            (check-perms-for-rasta
             {:database (u/the-id db)
              :type     :query
              :query    {:source-query {:source-table (u/the-id table)}}})))))

  (testing "...but it should work if user has perms [nested MBQL queries]"
    (mt/with-temp* [Database [db]
                    Table    [table {:db_id (u/the-id db)}]]
      (= {:database (u/the-id db)
          :type     :query
          :query    {:source-query {:source-table (u/the-id table)}}}
         (check-perms-for-rasta
          {:database (u/the-id db)
           :type     :query
           :query    {:source-query {:source-table (u/the-id table)}}})))))

(deftest template-tags-referenced-queries-test
  (testing "Fails for MBQL query referenced in template tag, when user has no perms to referenced query"
    (is (thrown-with-msg? ExceptionInfo perms-error-msg
          (mt/with-temp* [Database [db]
                          Table    [table-1 {:db_id (u/the-id db)}]
                          Table    [table-2 {:db_id (u/the-id db)}]
                          Card     [card    {:dataset_query {:database (u/the-id db), :type :query,
                                                             :query {:source-table (u/the-id table-2)}}}]]
            ;; All users get perms for all new DBs by default
            (perms/revoke-permissions! (perms-group/all-users) (u/the-id db) nil (u/the-id table-2))
            (let [card-id  (:id card)
                  tag-name (str "#" card-id)]
              (check-perms-for-rasta
               {:database (u/the-id db)
                :type     :native
                :native   {:query         (format "SELECT * FROM {{%s}} AS x" tag-name)
                           :template-tags {tag-name
                                           {:id tag-name, :name tag-name, :display-name tag-name,
                                            :type "card", :card card-id}}}}))))))

  (testing "...but it should work if user has perms [template tag referenced query]"
    (mt/with-temp* [Database [db]
                    Table    [table-1 {:db_id (u/the-id db)}]
                    Table    [table-2 {:db_id (u/the-id db)}]
                    Card     [card    {:dataset_query {:database (u/the-id db), :type :query,
                                                       :query {:source-table (u/the-id table-2)}}}]]
      (let [card-id   (:id card)
            tag-name  (str "#" card-id)
            query-sql (format "SELECT * FROM {{%s}} AS x" tag-name)]
        ;; query should be returned by middleware unchanged
        (is (= {:database (u/the-id db)
                :type :native
                :native {:query         query-sql,
                         :template-tags {tag-name {:id tag-name, :name tag-name, :display-name tag-name, :type "card",
                                                   :card card-id}}}}
               (check-perms-for-rasta
                {:database (u/the-id db)
                 :type     :native
                 :native   {:query         query-sql
                            :template-tags {tag-name
                                            {:id tag-name, :name tag-name, :display-name tag-name,
                                             :type "card", :card card-id}}}}))))))

  (testing "Fails for native query referenced in template tag, when user has no perms to referenced query"
    (is (thrown-with-msg? ExceptionInfo perms-error-msg
          (mt/with-temp* [Database [db]
                          Card     [card {:dataset_query
                                          {:database (u/the-id db), :type :native,
                                           :native {:query "SELECT 1 AS \"foo\", 2 AS \"bar\", 3 AS \"baz\""}}}]]
            ;; All users get perms for all new DBs by default
            (perms/revoke-permissions! (perms-group/all-users) (u/the-id db))
            (let [card-id  (:id card)
                  tag-name (str "#" card-id)]
              (check-perms-for-rasta
               {:database (u/the-id db)
                :type     :native
                :native   {:query         (format "SELECT * FROM {{%s}} AS x" tag-name)
                           :template-tags {tag-name
                                           {:id tag-name, :name tag-name, :display-name tag-name,
                                            :type "card", :card card-id}}}}))))))

  (testing "...but it should work if user has perms [template tag referenced query]"
    (mt/with-temp* [Database [db]
                    Card     [card {:dataset_query
                                    {:database (u/the-id db), :type :native,
                                     :native {:query "SELECT 1 AS \"foo\", 2 AS \"bar\", 3 AS \"baz\""}}}]]
      (let [card-id  (:id card)
            tag-name (str "#" card-id)
            query-sql (format "SELECT * FROM {{%s}} AS x" tag-name)]
        ;; query should be returned by middleware unchanged
        (is (= {:database (u/the-id db)
                :type     :native
                :native   {:query query-sql
                           :template-tags {tag-name {:id tag-name, :name tag-name, :display-name tag-name, :type "card",
                                                     :card card-id}}}}
               (check-perms-for-rasta
                {:database (u/the-id db)
                 :type     :native
                 :native   {:query         query-sql
                            :template-tags {tag-name
                                            {:id tag-name, :name tag-name, :display-name tag-name,
                                             :type "card", :card card-id}}}})))))))

(deftest end-to-end-test
  (testing (str "Make sure it works end-to-end: make sure bound `*current-user-id*` and `*current-user-permissions-set*` "
                "are used to permissions check queries")
    (binding [api/*current-user-id*              (mt/user->id :rasta)
              api/*current-user-permissions-set* (delay #{})]
      (is (schema= {:status   (s/eq :failed)
                    :class    (s/eq clojure.lang.ExceptionInfo)
                    :error    (s/eq "You do not have permissions to run this query.")
                    :ex-data  {:required-permissions (s/eq #{(perms/table-query-path (mt/id) "PUBLIC" (mt/id :venues))})
                               :actual-permissions   (s/eq #{})
                               :permissions-error?   (s/eq true)
                               :type                 (s/eq error-type/missing-required-permissions)
                               s/Keyword             s/Any}
                    s/Keyword s/Any}
                   (mt/suppress-output
                     (qp/process-userland-query
                      {:database (mt/id)
                       :type     :query
                       :query    {:source-table (mt/id :venues)
                                  :limit        1}})))))))

(deftest e2e-nested-source-card-test
  (testing "Make sure permissions are calculated for Card -> Card -> Source Query (#12354)"
    (mt/with-non-admin-groups-no-root-collection-perms
      (mt/with-temp-copy-of-db
        (perms/revoke-permissions! (perms-group/all-users) (mt/id))
        (mt/with-temp Collection [collection]
          (perms/grant-collection-read-permissions! (perms-group/all-users) collection)
          (doseq [[card-1-query-type card-1-query] {"MBQL"   (mt/mbql-query venues
                                                               {:order-by [[:asc $id]], :limit 2})
                                                    "native" (mt/native-query
                                                               {:query (str "SELECT id, name, category_id, latitude, longitude, price "
                                                                            "FROM venues "
                                                                            "ORDER BY id ASC "
                                                                            "LIMIT 2")})}]
            (testing (format "\nCard 1 is a %s query" card-1-query-type)
              (mt/with-temp Card [{card-1-id :id, :as card-1} {:collection_id (u/the-id collection)
                                                               :dataset_query card-1-query}]
                (doseq [[card-2-query-type card-2-query] {"MBQL"   (mt/mbql-query nil
                                                                     {:source-table (format "card__%d" card-1-id)})
                                                          "native" (mt/native-query
                                                                     {:query         "SELECT * FROM {{card}}"
                                                                      :template-tags {"card" {:name         "card"
                                                                                              :display-name "card"
                                                                                              :type         :card
                                                                                              :card-id      card-1-id}}})}]
                  (testing (format "\nCard 2 is a %s query" card-2-query-type)
                    (mt/with-temp Card [card-2 {:collection_id (u/the-id collection)
                                                :dataset_query card-2-query}]
                      (testing "\nshould be able to read nested-nested Card if we have Collection permissions\n"
                        (mt/with-test-user :rasta
                          (let [expected [[1 "Red Medicine"           4 10.0646 -165.374 3]
                                          [2 "Stout Burgers & Beers" 11 34.0996 -118.329 2]]]
                            (testing "Should be able to run Card 1 directly"
                              (binding [qp.perms/*card-id* (u/the-id card-1)]
                                (is (= expected
                                       (mt/rows
                                         (qp/process-query (:dataset_query card-1)))))))

                            (testing "Should be able to run Card 2 directly [Card 2 -> Card 1 -> Source Query]"
<<<<<<< HEAD
                              (is (= expected
                                     (mt/rows
                                       (qp/process-userland-query (assoc (:dataset_query card-2)
                                                                         :info {:executed-by (mt/user->id :rasta)
                                                                                :card-id     (u/the-id card-2)}))))))
=======
                              (binding [qp.perms/*card-id* (u/the-id card-2)]
                                (is (= expected
                                       (mt/rows
                                         (qp/process-query (:dataset_query card-2)))))))
>>>>>>> 0593345b

                            (testing "Should be able to run ad-hoc query with Card 1 as source query [Ad-hoc -> Card -> Source Query]"
                              (is (= expected
                                     (mt/rows
                                       (qp/process-query (mt/mbql-query nil
                                                           {:source-table (format "card__%d" card-1-id)}))))))

                            (testing "Should be able to run ad-hoc query with Card 2 as source query [Ad-hoc -> Card -> Card -> Source Query]"
                              (is (= expected
                                     (mt/rows
<<<<<<< HEAD
                                       (qp/process-userland-query (assoc (mt/mbql-query nil
                                                                           {:source-table (format "card__%d" (u/the-id card-2))})
                                                                         :info {:executed-by (mt/user->id :rasta)}))))))))))))))))))))
=======
                                       (qp/process-userland-query (mt/mbql-query nil
                                                                    {:source-table (format "card__%d" (u/the-id card-2))}))))))))))))))))))))
>>>>>>> 0593345b

(deftest e2e-ignore-user-supplied-card-ids-test
  (testing "You shouldn't be able to bypass security restrictions by passing `[:info :card-id]` in the query."
    (mt/with-temp-copy-of-db
      (perms/revoke-permissions! (perms-group/all-users) (mt/id))
      (mt/with-temp* [Collection [collection]
                      Card       [card {:collection_id (u/the-id collection)
                                        :dataset_query (mt/mbql-query venues {:fields [$id], :order-by [[:asc $id]], :limit 2})}]]
        ;; Since the collection derives from the root collection this grant shouldn't really be needed, but better to
        ;; be extra-sure in this case that the user is getting rejected for data perms and not card/collection perms
        (perms/grant-collection-read-permissions! (perms-group/all-users) collection)
        (is (= "You don't have permissions to do that."
               (mt/user-http-request :rasta :post "dataset" (assoc (mt/mbql-query venues {:limit 1})
                                                                   :info {:card-id (u/the-id card)}))))))))<|MERGE_RESOLUTION|>--- conflicted
+++ resolved
@@ -258,18 +258,10 @@
                                          (qp/process-query (:dataset_query card-1)))))))
 
                             (testing "Should be able to run Card 2 directly [Card 2 -> Card 1 -> Source Query]"
-<<<<<<< HEAD
-                              (is (= expected
-                                     (mt/rows
-                                       (qp/process-userland-query (assoc (:dataset_query card-2)
-                                                                         :info {:executed-by (mt/user->id :rasta)
-                                                                                :card-id     (u/the-id card-2)}))))))
-=======
                               (binding [qp.perms/*card-id* (u/the-id card-2)]
                                 (is (= expected
                                        (mt/rows
                                          (qp/process-query (:dataset_query card-2)))))))
->>>>>>> 0593345b
 
                             (testing "Should be able to run ad-hoc query with Card 1 as source query [Ad-hoc -> Card -> Source Query]"
                               (is (= expected
@@ -280,14 +272,8 @@
                             (testing "Should be able to run ad-hoc query with Card 2 as source query [Ad-hoc -> Card -> Card -> Source Query]"
                               (is (= expected
                                      (mt/rows
-<<<<<<< HEAD
-                                       (qp/process-userland-query (assoc (mt/mbql-query nil
-                                                                           {:source-table (format "card__%d" (u/the-id card-2))})
-                                                                         :info {:executed-by (mt/user->id :rasta)}))))))))))))))))))))
-=======
                                        (qp/process-userland-query (mt/mbql-query nil
                                                                     {:source-table (format "card__%d" (u/the-id card-2))}))))))))))))))))))))
->>>>>>> 0593345b
 
 (deftest e2e-ignore-user-supplied-card-ids-test
   (testing "You shouldn't be able to bypass security restrictions by passing `[:info :card-id]` in the query."
