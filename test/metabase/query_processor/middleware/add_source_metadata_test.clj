(ns metabase.query-processor.middleware.add-source-metadata-test
  (:require [clojure.string :as str]
            [clojure.test :refer :all]
            [metabase.driver :as driver]
            [metabase.query-processor :as qp]
            [metabase.query-processor.middleware.add-source-metadata :as add-source-metadata]
            [metabase.test :as mt]
            [metabase.util :as u]))

(defn- add-source-metadata [query]
  (driver/with-driver :h2
    (mt/with-everything-store
      (:pre (mt/test-qp-middleware add-source-metadata/add-source-metadata-for-source-queries query)))))

(defn- results-metadata [query-results]
  (for [col (-> query-results :data :cols)]
<<<<<<< HEAD
    (select-keys col [:id :table_id :name :display_name :base_type :semantic_type :unit :fingerprint :settings :field_ref])))
=======
    (select-keys
     col
     [:id :table_id :name :display_name :base_type :special_type :unit :fingerprint :settings :field_ref :parent_id])))
>>>>>>> 6e34799b

(defn- venues-source-metadata
  ([]
   (venues-source-metadata :id :name :category_id :latitude :longitude :price))

  ([& field-names]
   (let [field-ids (map #(mt/id :venues (keyword (str/lower-case (name %))))
                        field-names)]
     (results-metadata
      (mt/run-mbql-query venues {:fields (for [id field-ids] [:field-id id])
                                 :limit  1})))))

(defn- venues-source-metadata-for-field-literals
  "Metadata we'd expect to see from a `:field-literal` clause. The same as normal metadata, but field literals don't
  include semantic-type info."
  [& field-names]
  (for [field (apply venues-source-metadata field-names)]
    (dissoc field :semantic_type)))

(deftest basic-test
  (testing "Can we automatically add source metadata to the parent level of a query? If the source query has `:fields`"
    (is (= (mt/mbql-query venues
             {:source-query    {:source-table $$venues
                                :fields       [$id $name]}
              :source-metadata (venues-source-metadata :id :name)})
           (add-source-metadata
            (mt/mbql-query venues
              {:source-query {:source-table $$venues
                              :fields       [$id $name]}})))))

  (testing (str "Can we automatically add source metadata to the parent level of a query? If the source query does not "
                "have `:fields`")
    (is (= (mt/mbql-query venues
             {:source-query    {:source-table $$venues}
              :source-metadata (venues-source-metadata)})
           (add-source-metadata
            (mt/mbql-query venues
              {:source-query {:source-table $$venues}})))))

  (testing "Can we add source metadata for a source query that has breakouts/aggregations?"
    (is (= (mt/mbql-query venues
             {:source-query    {:source-table $$venues
                                :aggregation  [[:count]]
                                :breakout     [$price]}
              :source-metadata (concat
                                (venues-source-metadata :price)
                                [{:name         "count"
                                  :display_name "Count"
                                  :base_type    :type/BigInteger
                                  :semantic_type :type/Number
                                  :field_ref    [:aggregation 0]}])})
           (add-source-metadata
            (mt/mbql-query venues
              {:source-query {:source-table $$venues
                              :aggregation  [[:count]]
                              :breakout     [$price]}})))))

  (testing "Can we add source metadata for a source query that has an aggregation for a specific Field?"
    (is (= (mt/mbql-query venues
             {:source-query    {:source-table $$venues
                                :aggregation  [[:avg $id]]
                                :breakout     [$price]}
              :source-metadata (concat
                                (venues-source-metadata :price)
                                [{:name         "avg"
                                  :display_name "Average of ID"
                                  :base_type    :type/BigInteger
                                  :semantic_type :type/PK
                                  :settings     nil
                                  :field_ref    [:aggregation 0]}])})
           (add-source-metadata
            (mt/mbql-query venues
              {:source-query {:source-table $$venues
                              :aggregation  [[:avg $id]]
                              :breakout     [$price]}}))))))

(defn- source-metadata [query]
  (get-in query [:query :source-metadata] query))

(deftest named-aggregations-test
  (testing "adding source metadata for source queries with named aggregations"
    (testing "w/ `:name` and `:display-name`"
      (is (= (mt/mbql-query venues
               {:source-query    {:source-table $$venues
                                  :aggregation  [[:aggregation-options
                                                  [:avg $id]
                                                  {:name "some_generated_name", :display-name "My Cool Ag"}]]
                                  :breakout     [$price]}
                :source-metadata (concat
                                  (venues-source-metadata :price)
                                  [{:name         "some_generated_name"
                                    :display_name "My Cool Ag"
                                    :base_type    :type/BigInteger
                                    :semantic_type :type/PK
                                    :settings     nil
                                    :field_ref    [:aggregation 0]}])})
             (add-source-metadata
              (mt/mbql-query venues
                {:source-query {:source-table $$venues
                                :aggregation  [[:aggregation-options
                                                [:avg $id]
                                                {:name "some_generated_name", :display-name "My Cool Ag"}]]
                                :breakout     [$price]}})))))

    (testing "w/ `:name` only"
      (is (= [{:name         "some_generated_name"
               :display_name "Average of ID"
               :base_type    :type/BigInteger
               :semantic_type :type/PK
               :settings     nil
               :field_ref    [:aggregation 0]}]
             (source-metadata
              (add-source-metadata
               (mt/mbql-query venues
                 {:source-query {:source-table $$venues
                                 :aggregation  [[:aggregation-options [:avg $id] {:name "some_generated_name"}]]}}))))))

    (testing "w/ `:display-name` only"
      (is (= [{:name         "avg"
               :display_name "My Cool Ag"
               :base_type    :type/BigInteger
               :semantic_type :type/PK
               :settings     nil
               :field_ref    [:aggregation 0]}]
             (source-metadata
              (add-source-metadata
               (mt/mbql-query venues
                 {:source-query {:source-table $$venues
                                 :aggregation  [[:aggregation-options [:avg $id] {:display-name "My Cool Ag"}]]}}))))))))

(deftest nested-sources-test
  (testing (str "Can we automatically add source metadata to the parent level of a query? If the source query has a "
                "source query with source metadata")
    (is (= (mt/mbql-query venues
             {:source-query    {:source-query    {:source-table $$venues
                                                  :fields       [$id $name]}
                                :source-metadata (venues-source-metadata :id :name)}
              :source-metadata (venues-source-metadata :id :name)})
           (add-source-metadata
            (mt/mbql-query venues
              {:source-query {:source-query    {:source-table $$venues
                                                :fields       [$id $name]}
                              :source-metadata (venues-source-metadata :id :name)}})))))

  (testing "Can we automatically add source metadata if a source-query nested 3 levels has `:source-metadata`?"
    (is (= (mt/mbql-query venues
             {:source-query    {:source-query    {:source-query    {:source-table $$venues
                                                                    :fields       [$id $name]}
                                                  :source-metadata (venues-source-metadata :id :name)}
                                :source-metadata (venues-source-metadata :id :name)}
              :source-metadata (venues-source-metadata :id :name)})
           (add-source-metadata
            (mt/mbql-query venues
              {:source-query
               {:source-query
                {:source-query    {:source-table $$venues
                                   :fields       [$id $name]}
                 :source-metadata (venues-source-metadata :id :name)}}})))))

  (testing "Ok, how about a source query nested 3 levels with no `source-metadata`?"
    (is (= (mt/mbql-query venues
             {:source-query    {:source-query    {:source-query    {:source-table $$venues}
                                                  :source-metadata (venues-source-metadata)}
                                :source-metadata (venues-source-metadata)}
              :source-metadata (venues-source-metadata)})
           (add-source-metadata
            (mt/mbql-query venues
              {:source-query {:source-query {:source-query {:source-table $$venues}}}})))))

  (testing "Ok, how about a source query nested 3 levels with no `source-metadata`, but with `fields`"
    (is (= (mt/mbql-query venues
             {:source-query    {:source-query    {:source-query    {:source-table $$venues
                                                                    :fields       [$id $name]}
                                                  :source-metadata (venues-source-metadata :id :name)}
                                :source-metadata (venues-source-metadata :id :name)}
              :source-metadata (venues-source-metadata :id :name)})
           (add-source-metadata
            (mt/mbql-query venues
              {:source-query {:source-query {:source-query {:source-table $$venues
                                                            :fields       [$id $name]}}}})))))

  (testing "Ok, how about a source query nested 3 levels with no `source-metadata`, but with breakouts/aggregations"
    (is (= (let [metadata (concat
                           (venues-source-metadata :price)
                           (results-metadata (mt/run-mbql-query venues {:aggregation [[:count]]})))]
             (mt/mbql-query venues
               {:source-query    {:source-query    {:source-query    {:source-table $$venues
                                                                      :aggregation  [[:count]]
                                                                      :breakout     [$price]}
                                                    :source-metadata metadata}
                                  :source-metadata metadata}
                :source-metadata metadata}))
           (add-source-metadata
            (mt/mbql-query venues
              {:source-query {:source-query {:source-query {:source-table $$venues
                                                            :aggregation  [[:count]]
                                                            :breakout     [$price]}}}})))))

  (testing "can we add `source-metadata` to the parent level if the source query has a native source query, but itself has `source-metadata`?"
    (is (= (mt/mbql-query venues
             {:source-query    {:source-query    {:native "SELECT \"ID\", \"NAME\" FROM \"VENUES\";"}
                                :source-metadata (venues-source-metadata :id :name)}
              :source-metadata (venues-source-metadata :id :name)})
           (add-source-metadata
            (mt/mbql-query venues
              {:source-query {:source-query    {:native "SELECT \"ID\", \"NAME\" FROM \"VENUES\";"}
                              :source-metadata (venues-source-metadata :id :name)}}))))))

(deftest joins-test
  (testing "should work inside JOINS as well"
    (is (= (mt/mbql-query venues
             {:source-table $$venues
              :joins        [{:source-query    {:source-table $$venues
                                                :fields       [$id $name]}
                              :source-metadata (venues-source-metadata :id :name)}]})
           (add-source-metadata
            (mt/mbql-query venues
              {:source-table $$venues
               :joins        [{:source-query {:source-table $$venues
                                              :fields       [$id $name]}}]}))))))

(deftest binned-fields-test
  (testing "source metadata should handle source queries that have binned fields"
    (mt/with-temporary-setting-values [breakout-bin-width 5.0]
      (is (= (mt/mbql-query venues
               {:source-query    {:source-table $$venues
                                  :aggregation  [[:count]]
                                  :breakout     [[:binning-strategy $latitude :default]]}
                :source-metadata (concat
                                  (let [[lat-col] (venues-source-metadata :latitude)]
                                    [(assoc lat-col :field_ref (mt/$ids venues
                                                                 [:binning-strategy
                                                                  $latitude
                                                                  :bin-width
                                                                  5.0
                                                                  {:min-value 10.0
                                                                   :max-value 45.0
                                                                   :num-bins  7
                                                                   :bin-width 5.0}]))])
                                  (results-metadata (mt/run-mbql-query venues {:aggregation [[:count]]})))})
             (add-source-metadata
              (mt/mbql-query venues
                {:source-query
                 {:source-table $$venues
                  :aggregation  [[:count]]
                  :breakout     [[:binning-strategy $latitude :default]]}})))))))

(deftest deduplicate-column-names-test
  (testing "Metadata that gets added to source queries should have deduplicated column names"
    (let [query (add-source-metadata
                 (mt/mbql-query checkins
                   {:source-query {:source-table $$checkins
                                   :joins
                                   [{:fields       :all
                                     :alias        "u"
                                     :source-table $$users
                                     :condition    [:= $user_id &u.users.id]}]}
                    :joins        [{:fields       :all
                                    :alias        "v"
                                    :source-table $$venues
                                    :condition    [:= *user_id &v.venues.id]}]
                    :order-by     [[:asc $id]]
                    :limit        2}))]
      (is (= ["ID" "DATE" "USER_ID" "VENUE_ID" "ID_2" "NAME" "LAST_LOGIN"]
             (map :name (get-in query [:query :source-metadata])))))))

(deftest inception-test
  (testing "Should be able to do an 'inception-style' nesting of source > source > source with a join (#14724)"
    (mt/dataset sample-dataset
      ;; these tests look at the metadata for just one column so it's easier to spot the differences.
      (letfn [(ean-metadata [query]
                (as-> query query
                  (get-in query [:query :source-metadata])
                  (u/key-by :name query)
                  (get query "EAN")
                  (select-keys query [:name :display_name :base_type :semantic_type :id :field_ref])))]
        (let [base-query (mt/mbql-query orders
                           {:source-table $$orders
                            :joins        [{:fields       :all
                                            :source-table $$products
                                            :condition    [:= $product_id [:joined-field "Products" $products.id]]
                                            :alias        "Products"}]
                            :limit        10})]
          (testing "Make sure metadata is correct for the 'EAN' column with"
            (doseq [level (range 1 4)
                    :let  [query (mt/nest-query base-query level)]]
              (testing (format "%d level(s) of nesting" level)
                (is (= (mt/$ids products
                         {:name         "EAN"
                          :display_name "Products → Ean"
                          :base_type    :type/Text
                          :semantic_type nil
                          :id           %ean
                          :field_ref    [:joined-field "Products" $ean]})
                       (ean-metadata (add-source-metadata query))))))))))))

(deftest ignore-legacy-source-metadata-test
  (testing "Should ignore 'legacy' < 0.38.0 source metadata and recalculate it for MBQL queries (#14788)"
    ;; normally this middleware will use existing source metadata rather than recalculating it, but if we encounter <
    ;; 0.38.0 source metadata that is missing `:field_ref` and `:id` information we should ignore it.
    (mt/dataset sample-dataset
      (let [query             (mt/mbql-query orders
                                {:source-query {:source-table $$orders
                                                :joins        [{:source-table $$products
                                                                :alias         "ℙ"
                                                                :fields       :all
                                                                :condition    [:= $product_id &ℙ.products.id]}]
                                                :order-by     [[:asc $id]]
                                                :limit        2}})
            metadata          (qp/query->expected-cols query)
            ;; the actual metadata this middleware should return. Doesn't have all the columns that come back from
            ;; `qp/query->expected-cols`
            expected-metadata (for [col metadata]
                                (cond-> (dissoc col :description :source :visibility_type)
                                  ;; for some reason this middleware returns temporal fields with field refs wrapped
                                  ;; in `:datetime-field` clauses with `:default` unit, whereas `query->expected-cols`
                                  ;; does not wrap the field refs. It ulimately makes zero difference, so I haven't
                                  ;; looked into why this is the case yet.
                                  (isa? (:base_type col) :type/Temporal)
                                  (update :field_ref (fn [field-ref]
                                                       [:datetime-field field-ref :default]))))]
        (letfn [(added-metadata [query]
                  (get-in (add-source-metadata query) [:query :source-metadata]))]
          (testing "\nShould add source metadata if there's none already"
            (is (= expected-metadata
                   (added-metadata query))))
          (testing "\nShould use existing metadata if it's already there"
            ;; since it's using the existing metadata, it should have all the extra keys instead of the subset in
            ;; `expected-metadata`
            (is (= metadata
                   (added-metadata (assoc-in query [:query :source-metadata] metadata)))))
          (testing "\nShould ignore legacy metadata"
            ;; pre-0.38.0 metadata didn't have `field_ref` or `id.`
            (let [legacy-metadata (for [col metadata]
                                    (dissoc col :field_ref :id))]
              (is (= expected-metadata
                     (added-metadata (assoc-in query [:query :source-metadata] legacy-metadata)))))))))))<|MERGE_RESOLUTION|>--- conflicted
+++ resolved
@@ -14,13 +14,9 @@
 
 (defn- results-metadata [query-results]
   (for [col (-> query-results :data :cols)]
-<<<<<<< HEAD
-    (select-keys col [:id :table_id :name :display_name :base_type :semantic_type :unit :fingerprint :settings :field_ref])))
-=======
     (select-keys
      col
-     [:id :table_id :name :display_name :base_type :special_type :unit :fingerprint :settings :field_ref :parent_id])))
->>>>>>> 6e34799b
+     [:id :table_id :name :display_name :base_type :semantic_type :unit :fingerprint :settings :field_ref :parent_id])))
 
 (defn- venues-source-metadata
   ([]
